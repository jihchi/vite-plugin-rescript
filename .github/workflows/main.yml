--- conflicted
+++ resolved
@@ -7,32 +7,18 @@
     name: Build, lint, and test on Node ${{ matrix.node }} and ${{ matrix.os }}
 
     strategy:
-      fail-fast: false
       matrix:
-<<<<<<< HEAD
-        node: [18, 20, 21]
-=======
         node: [18, 20, 22]
->>>>>>> f2ab2975
         os: [ubuntu-latest, windows-latest, macos-latest]
       fail-fast: false
 
     runs-on: ${{ matrix.os }}
 
     steps:
-      - name: Set git to use LF
-        run: |
-          git config --global core.autocrlf false
-          git config --global core.eol lf
-
       - name: Checkout repo
         uses: actions/checkout@v4
 
-<<<<<<< HEAD
-      - run: corepack enable
-=======
       - uses: pnpm/action-setup@v4
->>>>>>> f2ab2975
 
       - name: Set-up Node.js ${{ matrix.node }}
         uses: actions/setup-node@v4
