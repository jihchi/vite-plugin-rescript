{
  "name": "@jihchi/vite-plugin-rescript",
  "version": "6.0.0",
  "keywords": [
    "rollup-plugin",
    "vite-plugin",
    "ReScript",
    "ReasonML",
    "BuckleScript"
  ],
  "homepage": "https://github.com/jihchi/vite-plugin-rescript",
  "repository": {
    "type": "git",
    "url": "https://github.com/jihchi/vite-plugin-rescript.git"
  },
  "license": "MIT",
  "author": "jihchi",
  "type": "module",
  "exports": {
    ".": {
      "import": {
        "types": "./dist/index.d.ts",
        "default": "./dist/index.js"
      },
      "require": {
        "types": "./dist/index.d.cts",
        "default": "./dist/index.cjs"
      }
    }
  },
  "main": "./dist/index.cjs",
  "module": "./dist/index.js",
  "types": "./dist/index.d.ts",
  "files": [
    "dist"
  ],
  "scripts": {
    "prebuild": "pnpm clean",
    "build": "tsup",
    "clean": "rimraf dist",
    "format": "sort-package-json && prettier --write .",
    "prepack": "pnpm build",
    "release": "np",
    "start": "pnpm build -- --watch",
    "test": "vitest",
    "typecheck": "tsc --noEmit"
  },
  "dependencies": {
<<<<<<< HEAD
    "chalk": "^5.3.0",
    "execa": "^9.5.1",
    "npm-run-path": "^6.0.0"
  },
  "devDependencies": {
    "@sindresorhus/tsconfig": "^6.0.0",
    "@types/node": "^22.9.0",
    "@vitest/coverage-v8": "^2.1.4",
=======
    "chalk": "^5.4.1",
    "execa": "^8.0.1",
    "npm-run-path": "^6.0.0"
  },
  "devDependencies": {
    "@sindresorhus/tsconfig": "^7.0.0",
    "@types/node": "^22.13.10",
    "@vitest/coverage-v8": "^2.0.5",
>>>>>>> f1c807ca
    "np": "*",
    "prettier": "3.5.3",
    "rimraf": "^6.0.1",
<<<<<<< HEAD
    "sort-package-json": "^2.10.1",
    "tsup": "^8.3.5",
    "typescript": "^5.6.3",
    "vite": "^5.4.11",
    "vitest": "^2.1.4"
=======
    "sort-package-json": "^3.0.0",
    "tsup": "^8.1.0",
    "typescript": "^5.8.2",
    "vite": "^5.4.11",
    "vitest": "^2.0.5"
>>>>>>> f1c807ca
  },
  "peerDependencies": {
    "rescript": ">=9",
    "vite": ">=5.1.0"
  },
<<<<<<< HEAD
  "packageManager": "pnpm@9.12.3",
  "engines": {
    "node": ">=18.0"
=======
  "packageManager": "pnpm@10.6.5",
  "engines": {
    "node": ">=18.0"
  },
  "pnpm": {
    "onlyBuiltDependencies": [
      "esbuild",
      "rescript"
    ]
>>>>>>> f1c807ca
  }
}<|MERGE_RESOLUTION|>--- conflicted
+++ resolved
@@ -28,9 +28,6 @@
       }
     }
   },
-  "main": "./dist/index.cjs",
-  "module": "./dist/index.js",
-  "types": "./dist/index.d.ts",
   "files": [
     "dist"
   ],
@@ -42,55 +39,31 @@
     "prepack": "pnpm build",
     "release": "np",
     "start": "pnpm build -- --watch",
-    "test": "vitest",
+    "test": "vitest run",
     "typecheck": "tsc --noEmit"
   },
   "dependencies": {
-<<<<<<< HEAD
-    "chalk": "^5.3.0",
+    "chalk": "^5.4.1",
     "execa": "^9.5.1",
-    "npm-run-path": "^6.0.0"
-  },
-  "devDependencies": {
-    "@sindresorhus/tsconfig": "^6.0.0",
-    "@types/node": "^22.9.0",
-    "@vitest/coverage-v8": "^2.1.4",
-=======
-    "chalk": "^5.4.1",
-    "execa": "^8.0.1",
     "npm-run-path": "^6.0.0"
   },
   "devDependencies": {
     "@sindresorhus/tsconfig": "^7.0.0",
     "@types/node": "^22.13.10",
-    "@vitest/coverage-v8": "^2.0.5",
->>>>>>> f1c807ca
+    "@vitest/coverage-v8": "^2.1.4",
     "np": "*",
     "prettier": "3.5.3",
     "rimraf": "^6.0.1",
-<<<<<<< HEAD
-    "sort-package-json": "^2.10.1",
+    "sort-package-json": "^3.0.0",
     "tsup": "^8.3.5",
-    "typescript": "^5.6.3",
+    "typescript": "^5.8.2",
     "vite": "^5.4.11",
     "vitest": "^2.1.4"
-=======
-    "sort-package-json": "^3.0.0",
-    "tsup": "^8.1.0",
-    "typescript": "^5.8.2",
-    "vite": "^5.4.11",
-    "vitest": "^2.0.5"
->>>>>>> f1c807ca
   },
   "peerDependencies": {
     "rescript": ">=9",
     "vite": ">=5.1.0"
   },
-<<<<<<< HEAD
-  "packageManager": "pnpm@9.12.3",
-  "engines": {
-    "node": ">=18.0"
-=======
   "packageManager": "pnpm@10.6.5",
   "engines": {
     "node": ">=18.0"
@@ -100,6 +73,5 @@
       "esbuild",
       "rescript"
     ]
->>>>>>> f1c807ca
   }
 }